// Copyright 2015 PingCAP, Inc.
//
// Licensed under the Apache License, Version 2.0 (the "License");
// you may not use this file except in compliance with the License.
// You may obtain a copy of the License at
//
//     http://www.apache.org/licenses/LICENSE-2.0
//
// Unless required by applicable law or agreed to in writing, software
// distributed under the License is distributed on an "AS IS" BASIS,
// See the License for the specific language governing permissions and
// limitations under the License.

package plan

import (
	"strings"

	"github.com/juju/errors"
	"github.com/ngaut/log"
	"github.com/pingcap/tidb/ast"
	"github.com/pingcap/tidb/mysql"
	"github.com/pingcap/tidb/parser/opcode"
	"github.com/pingcap/tidb/sessionctx/variable"
	"github.com/pingcap/tidb/util/charset"
	"github.com/pingcap/tidb/util/types"
)

// InferType infers result type for ast.ExprNode.
func InferType(sc *variable.StatementContext, node ast.Node) error {
	var inferrer typeInferrer
	inferrer.sc = sc
	// TODO: get the default charset from ctx
	inferrer.defaultCharset = "utf8"
	node.Accept(&inferrer)
	return inferrer.err
}

type typeInferrer struct {
	sc             *variable.StatementContext
	err            error
	defaultCharset string
}

func (v *typeInferrer) Enter(in ast.Node) (out ast.Node, skipChildren bool) {
	return in, false
}

func (v *typeInferrer) Leave(in ast.Node) (out ast.Node, ok bool) {
	switch x := in.(type) {
	case *ast.AggregateFuncExpr:
		v.aggregateFunc(x)
	case *ast.BetweenExpr:
		x.SetType(types.NewFieldType(mysql.TypeLonglong))
		x.Type.Charset = charset.CharsetBin
		x.Type.Collate = charset.CollationBin
	case *ast.BinaryOperationExpr:
		v.binaryOperation(x)
	case *ast.CaseExpr:
		v.handleCaseExpr(x)
	case *ast.ColumnNameExpr:
		x.SetType(&x.Refer.Column.FieldType)
	case *ast.CompareSubqueryExpr:
		x.SetType(types.NewFieldType(mysql.TypeLonglong))
		x.Type.Charset = charset.CharsetBin
		x.Type.Collate = charset.CollationBin
	case *ast.ExistsSubqueryExpr:
		x.SetType(types.NewFieldType(mysql.TypeLonglong))
		x.Type.Charset = charset.CharsetBin
		x.Type.Collate = charset.CollationBin
	case *ast.FuncCallExpr:
		v.handleFuncCallExpr(x)
	case *ast.FuncCastExpr:
		// Copy a new field type.
		tp := *x.Tp
		x.SetType(&tp)
		if len(x.Type.Charset) == 0 {
			x.Type.Charset, x.Type.Collate = types.DefaultCharsetForType(x.Type.Tp)
		}
	case *ast.IsNullExpr:
		x.SetType(types.NewFieldType(mysql.TypeLonglong))
		x.Type.Charset = charset.CharsetBin
		x.Type.Collate = charset.CollationBin
	case *ast.IsTruthExpr:
		x.SetType(types.NewFieldType(mysql.TypeLonglong))
		x.Type.Charset = charset.CharsetBin
		x.Type.Collate = charset.CollationBin
	case *ast.ParamMarkerExpr:
		types.DefaultTypeForValue(x.GetValue(), x.GetType())
	case *ast.ParenthesesExpr:
		x.SetType(x.Expr.GetType())
	case *ast.PatternInExpr:
		x.SetType(types.NewFieldType(mysql.TypeLonglong))
		x.Type.Charset = charset.CharsetBin
		x.Type.Collate = charset.CollationBin
		v.convertValueToColumnTypeIfNeeded(x)
	case *ast.PatternLikeExpr:
		v.handleLikeExpr(x)
	case *ast.PatternRegexpExpr:
		v.handleRegexpExpr(x)
	case *ast.SelectStmt:
		v.selectStmt(x)
	case *ast.UnaryOperationExpr:
		v.unaryOperation(x)
	case *ast.ValueExpr:
		v.handleValueExpr(x)
	case *ast.ValuesExpr:
		v.handleValuesExpr(x)
	case *ast.VariableExpr:
		x.SetType(types.NewFieldType(mysql.TypeVarString))
		x.Type.Charset = v.defaultCharset
		cln, err := charset.GetDefaultCollation(v.defaultCharset)
		if err != nil {
			v.err = err
		}
		x.Type.Collate = cln
		// TODO: handle all expression types.
	}
	return in, true
}

func (v *typeInferrer) selectStmt(x *ast.SelectStmt) {
	rf := x.GetResultFields()
	for _, val := range rf {
		// column ID is 0 means it is not a real column from table, but a temporary column,
		// so its type is not pre-defined, we need to set it.
		if val.Column.ID == 0 && val.Expr.GetType() != nil {
			val.Column.FieldType = *(val.Expr.GetType())
		}
	}
}

func (v *typeInferrer) aggregateFunc(x *ast.AggregateFuncExpr) {
	name := strings.ToLower(x.F)
	switch name {
	case ast.AggFuncCount:
		ft := types.NewFieldType(mysql.TypeLonglong)
		ft.Flen = 21
		ft.Charset = charset.CharsetBin
		ft.Collate = charset.CollationBin
		x.SetType(ft)
	case ast.AggFuncMax, ast.AggFuncMin:
		x.SetType(x.Args[0].GetType())
	case ast.AggFuncSum, ast.AggFuncAvg:
		ft := types.NewFieldType(mysql.TypeNewDecimal)
		ft.Charset = charset.CharsetBin
		ft.Collate = charset.CollationBin
		ft.Decimal = x.Args[0].GetType().Decimal
		x.SetType(ft)
	case ast.AggFuncGroupConcat:
		ft := types.NewFieldType(mysql.TypeVarString)
		ft.Charset = v.defaultCharset
		cln, err := charset.GetDefaultCollation(v.defaultCharset)
		if err != nil {
			v.err = err
		}
		ft.Collate = cln
		x.SetType(ft)
	}
}

func (v *typeInferrer) binaryOperation(x *ast.BinaryOperationExpr) {
	switch x.Op {
	case opcode.AndAnd, opcode.OrOr, opcode.LogicXor:
		x.Type.Init(mysql.TypeLonglong)
	case opcode.LT, opcode.LE, opcode.GE, opcode.GT, opcode.EQ, opcode.NE, opcode.NullEQ:
		x.Type.Init(mysql.TypeLonglong)
	case opcode.RightShift, opcode.LeftShift, opcode.And, opcode.Or, opcode.Xor:
		x.Type.Init(mysql.TypeLonglong)
		x.Type.Flag |= mysql.UnsignedFlag
	case opcode.IntDiv:
		x.Type.Init(mysql.TypeLonglong)
	case opcode.Plus, opcode.Minus, opcode.Mul, opcode.Mod:
		if x.L.GetType() != nil && x.R.GetType() != nil {
			xTp := mergeArithType(x.L.GetType().Tp, x.R.GetType().Tp)
			x.Type.Init(xTp)
			leftUnsigned := x.L.GetType().Flag & mysql.UnsignedFlag
			rightUnsigned := x.R.GetType().Flag & mysql.UnsignedFlag
			// If both operands are unsigned, result is unsigned.
			x.Type.Flag |= (leftUnsigned & rightUnsigned)
		}
	case opcode.Div:
		if x.L.GetType() != nil && x.R.GetType() != nil {
			xTp := mergeArithType(x.L.GetType().Tp, x.R.GetType().Tp)
			if xTp == mysql.TypeLonglong {
				xTp = mysql.TypeNewDecimal
			}
			x.Type.Init(xTp)
		}
	}
	x.Type.Charset = charset.CharsetBin
	x.Type.Collate = charset.CollationBin
}

func mergeArithType(a, b byte) byte {
	switch a {
	case mysql.TypeString, mysql.TypeVarchar, mysql.TypeVarString, mysql.TypeDouble, mysql.TypeFloat:
		return mysql.TypeDouble
	}
	switch b {
	case mysql.TypeString, mysql.TypeVarchar, mysql.TypeVarString, mysql.TypeDouble, mysql.TypeFloat:
		return mysql.TypeDouble
	}
	if a == mysql.TypeNewDecimal || b == mysql.TypeNewDecimal {
		return mysql.TypeNewDecimal
	}
	return mysql.TypeLonglong
}

func (v *typeInferrer) unaryOperation(x *ast.UnaryOperationExpr) {
	switch x.Op {
	case opcode.Not:
		x.Type.Init(mysql.TypeLonglong)
	case opcode.BitNeg:
		x.Type.Init(mysql.TypeLonglong)
		x.Type.Flag |= mysql.UnsignedFlag
	case opcode.Plus:
		x.Type = *x.V.GetType()
	case opcode.Minus:
		x.Type.Init(mysql.TypeLonglong)
		if x.V.GetType() != nil {
			switch x.V.GetType().Tp {
			case mysql.TypeString, mysql.TypeVarchar, mysql.TypeVarString, mysql.TypeDouble, mysql.TypeFloat:
				x.Type.Tp = mysql.TypeDouble
			case mysql.TypeNewDecimal:
				x.Type.Tp = mysql.TypeNewDecimal
			}
		}
	}
	x.Type.Charset = charset.CharsetBin
	x.Type.Collate = charset.CollationBin
}

func (v *typeInferrer) handleValueExpr(x *ast.ValueExpr) {
	types.DefaultTypeForValue(x.GetValue(), x.GetType())
}

func (v *typeInferrer) handleValuesExpr(x *ast.ValuesExpr) {
	x.SetType(x.Column.GetType())
}

func (v *typeInferrer) getFsp(x *ast.FuncCallExpr) int {
	if len(x.Args) == 1 {
		fsp, err := x.Args[0].GetDatum().ToInt64(v.sc)
		if err != nil {
			v.err = err
		}
		return int(fsp)
	}
	return 0
}

func (v *typeInferrer) handleFuncCallExpr(x *ast.FuncCallExpr) {
	var (
		tp  *types.FieldType
		chs = charset.CharsetBin
	)
	switch x.FnName.L {
	case "abs", "ifnull", "nullif":
		tp = x.Args[0].GetType()
		// TODO: We should cover all types.
		if x.FnName.L == "abs" && tp.Tp == mysql.TypeDatetime {
			tp = types.NewFieldType(mysql.TypeDouble)
		}
	case "round":
		t := x.Args[0].GetType().Tp
		switch t {
		case mysql.TypeBit, mysql.TypeTiny, mysql.TypeShort, mysql.TypeInt24, mysql.TypeLonglong:
			tp = types.NewFieldType(mysql.TypeLonglong)
		case mysql.TypeNewDecimal:
			tp = types.NewFieldType(mysql.TypeNewDecimal)
		default:
			tp = types.NewFieldType(mysql.TypeDouble)
		}
	case "greatest", "least":
		for _, arg := range x.Args {
			InferType(v.sc, arg)
		}
		if len(x.Args) > 0 {
			tp = x.Args[0].GetType()
			for i := 1; i < len(x.Args); i++ {
				mergeArithType(tp.Tp, x.Args[i].GetType().Tp)
			}
		}
	case "interval":
		tp = types.NewFieldType(mysql.TypeLonglong)
	case "ceil", "ceiling", "floor":
		t := x.Args[0].GetType().Tp
		if t == mysql.TypeNull || t == mysql.TypeFloat || t == mysql.TypeDouble || t == mysql.TypeVarchar ||
			t == mysql.TypeTinyBlob || t == mysql.TypeMediumBlob || t == mysql.TypeLongBlob ||
			t == mysql.TypeBlob || t == mysql.TypeVarString || t == mysql.TypeString {
			tp = types.NewFieldType(mysql.TypeDouble)
		} else {
			tp = types.NewFieldType(mysql.TypeLonglong)
		}
	case "ln", "log", "log2", "log10", "sqrt":
		tp = types.NewFieldType(mysql.TypeDouble)
	case "pow", "power", "rand":
		tp = types.NewFieldType(mysql.TypeDouble)
	case "curdate", "current_date", "date", "from_days":
		tp = types.NewFieldType(mysql.TypeDate)
	case "curtime", "current_time", "timediff":
		tp = types.NewFieldType(mysql.TypeDuration)
		tp.Decimal = v.getFsp(x)
<<<<<<< HEAD
	case "date_add", "date_sub", "adddate", "subdate":
=======
	case "current_timestamp", "date_add", "date_sub", "adddate", "subdate", "timestamp":
>>>>>>> c131b3c4
		tp = types.NewFieldType(mysql.TypeDatetime)
	case "microsecond", "second", "minute", "hour", "day", "week", "month", "year",
		"dayofweek", "dayofmonth", "dayofyear", "weekday", "weekofyear", "yearweek", "datediff",
		"found_rows", "length", "extract", "locate", "unix_timestamp":
		tp = types.NewFieldType(mysql.TypeLonglong)
	case "now", "sysdate", "current_timestamp", "utc_timestamp":
		tp = types.NewFieldType(mysql.TypeDatetime)
		tp.Decimal = v.getFsp(x)
	case "from_unixtime":
		if len(x.Args) == 1 {
			tp = types.NewFieldType(mysql.TypeDatetime)
		} else {
			tp = types.NewFieldType(mysql.TypeVarString)
			chs = v.defaultCharset
		}
	case "str_to_date":
		tp = types.NewFieldType(mysql.TypeDatetime)
	case "dayname", "version", "database", "user", "current_user", "schema",
		"concat", "concat_ws", "left", "lcase", "lower", "repeat",
		"replace", "ucase", "upper", "convert", "substring",
		"substring_index", "trim", "ltrim", "rtrim", "reverse", "hex", "unhex", "date_format", "rpad", "char_func", "conv":
		tp = types.NewFieldType(mysql.TypeVarString)
		chs = v.defaultCharset
	case "strcmp", "isnull", "bit_length", "char_length", "character_length", "crc32", "timestampdiff", "sign":
		tp = types.NewFieldType(mysql.TypeLonglong)
	case "connection_id":
		tp = types.NewFieldType(mysql.TypeLonglong)
		tp.Flag |= mysql.UnsignedFlag
	case "find_in_set", ast.Field:
		tp = types.NewFieldType(mysql.TypeLonglong)
	case "if":
		// TODO: fix this
		// See https://dev.mysql.com/doc/refman/5.5/en/control-flow-functions.html#function_if
		// The default return type of IF() (which may matter when it is stored into a temporary table) is calculated as follows.
		// Expression	Return Value
		// expr2 or expr3 returns a string	string
		// expr2 or expr3 returns a floating-point value	floating-point
		// expr2 or expr3 returns an integer	integer
		tp = x.Args[1].GetType()
	case "get_lock", "release_lock":
		tp = types.NewFieldType(mysql.TypeLonglong)
	default:
		tp = types.NewFieldType(mysql.TypeUnspecified)
	}
	// If charset is unspecified.
	if len(tp.Charset) == 0 {
		tp.Charset = chs
		cln := charset.CollationBin
		if chs != charset.CharsetBin {
			var err error
			cln, err = charset.GetDefaultCollation(chs)
			if err != nil {
				v.err = err
			}
		}
		tp.Collate = cln
	}
	x.SetType(tp)
}

// The return type of a CASE expression is the compatible aggregated type of all return values,
// but also depends on the context in which it is used.
// If used in a string context, the result is returned as a string.
// If used in a numeric context, the result is returned as a decimal, real, or integer value.
func (v *typeInferrer) handleCaseExpr(x *ast.CaseExpr) {
	var currType types.FieldType
	for _, w := range x.WhenClauses {
		t := w.Result.GetType()
		if currType.Tp == mysql.TypeUnspecified {
			currType = *t
			continue
		}
		mtp := types.MergeFieldType(currType.Tp, t.Tp)
		if mtp == t.Tp && mtp != currType.Tp {
			currType.Charset = t.Charset
			currType.Collate = t.Collate
		}
		currType.Tp = mtp

	}
	if x.ElseClause != nil {
		t := x.ElseClause.GetType()
		if currType.Tp == mysql.TypeUnspecified {
			currType = *t
		} else {
			mtp := types.MergeFieldType(currType.Tp, t.Tp)
			if mtp == t.Tp && mtp != currType.Tp {
				currType.Charset = t.Charset
				currType.Collate = t.Collate
			}
			currType.Tp = mtp
		}
	}
	x.SetType(&currType)
	// TODO: We need a better way to set charset/collation
	x.Type.Charset, x.Type.Collate = types.DefaultCharsetForType(x.Type.Tp)
}

// like expression expects the target expression and pattern to be a string, if it's not, we add a cast function.
func (v *typeInferrer) handleLikeExpr(x *ast.PatternLikeExpr) {
	x.SetType(types.NewFieldType(mysql.TypeLonglong))
	x.Type.Charset = charset.CharsetBin
	x.Type.Collate = charset.CollationBin
	x.Expr = v.addCastToString(x.Expr)
	x.Pattern = v.addCastToString(x.Pattern)
}

// regexp expression expects the target expression and pattern to be a string, if it's not, we add a cast function.
func (v *typeInferrer) handleRegexpExpr(x *ast.PatternRegexpExpr) {
	x.SetType(types.NewFieldType(mysql.TypeLonglong))
	x.Type.Charset = charset.CharsetBin
	x.Type.Collate = charset.CollationBin
	x.Expr = v.addCastToString(x.Expr)
	x.Pattern = v.addCastToString(x.Pattern)
}

// AddCastToString adds a cast function to string type if the expr charset is not UTF8.
func (v *typeInferrer) addCastToString(expr ast.ExprNode) ast.ExprNode {
	if !mysql.IsUTF8Charset(expr.GetType().Charset) {
		castTp := types.NewFieldType(mysql.TypeString)
		castTp.Charset, castTp.Collate = types.DefaultCharsetForType(mysql.TypeString)
		if val, ok := expr.(*ast.ValueExpr); ok {
			newVal, err := val.Datum.ConvertTo(v.sc, castTp)
			if err != nil {
				v.err = errors.Trace(err)
			}
			expr.SetDatum(newVal)
		} else {
			castFunc := &ast.FuncCastExpr{
				Expr:         expr,
				Tp:           castTp,
				FunctionType: ast.CastFunction,
			}
			expr = castFunc
		}
		expr.SetType(castTp)
	}
	return expr
}

// ConvertValueToColumnTypeIfNeeded checks if the expr in PatternInExpr is column name,
// and casts function to the items in the list.
func (v *typeInferrer) convertValueToColumnTypeIfNeeded(x *ast.PatternInExpr) {
	if cn, ok := x.Expr.(*ast.ColumnNameExpr); ok && cn.Refer != nil {
		ft := cn.Refer.Column.FieldType
		for _, expr := range x.List {
			if valueExpr, ok := expr.(*ast.ValueExpr); ok {
				newDatum, err := valueExpr.Datum.ConvertTo(v.sc, &ft)
				if err != nil {
					v.err = errors.Trace(err)
				}
				cmp, err := newDatum.CompareDatum(v.sc, valueExpr.Datum)
				if err != nil {
					v.err = errors.Trace(err)
				}
				if cmp != 0 {
					// The value will never match the column, do not set newDatum.
					continue
				}
				valueExpr.SetDatum(newDatum)
			}
		}
		if v.err != nil {
			// TODO: Errors should be handled differently according to query context.
			log.Errorf("inferor type for pattern in error %v", v.err)
			v.err = nil
		}
	}
}<|MERGE_RESOLUTION|>--- conflicted
+++ resolved
@@ -302,11 +302,7 @@
 	case "curtime", "current_time", "timediff":
 		tp = types.NewFieldType(mysql.TypeDuration)
 		tp.Decimal = v.getFsp(x)
-<<<<<<< HEAD
-	case "date_add", "date_sub", "adddate", "subdate":
-=======
-	case "current_timestamp", "date_add", "date_sub", "adddate", "subdate", "timestamp":
->>>>>>> c131b3c4
+	case "date_add", "date_sub", "adddate", "subdate", "timestamp":
 		tp = types.NewFieldType(mysql.TypeDatetime)
 	case "microsecond", "second", "minute", "hour", "day", "week", "month", "year",
 		"dayofweek", "dayofmonth", "dayofyear", "weekday", "weekofyear", "yearweek", "datediff",
